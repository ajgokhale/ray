from __future__ import absolute_import
from __future__ import division
from __future__ import print_function

import os
import subprocess
import sys
import tempfile
import time

import ray


def _pid_alive(pid):
    """Check if the process with this PID is alive or not.

    Args:
        pid: The pid to check.

    Returns:
        This returns false if the process is dead. Otherwise, it returns true.
    """
    try:
        os.kill(pid, 0)
        return True
    except OSError:
        return False


def wait_for_pid_to_exit(pid, timeout=20):
    start_time = time.time()
    while time.time() - start_time < timeout:
        if not _pid_alive(pid):
            return
        time.sleep(0.1)
    raise Exception("Timed out while waiting for process to exit.")


def run_and_get_output(command):
    with tempfile.NamedTemporaryFile() as tmp:
        p = subprocess.Popen(command, stdout=tmp, stderr=tmp)
        if p.wait() != 0:
            raise RuntimeError("ray start did not terminate properly")
        with open(tmp.name, "r") as f:
            result = f.readlines()
            return "\n".join(result)


def run_string_as_driver(driver_script):
    """Run a driver as a separate process.

    Args:
        driver_script: A string to run as a Python script.

    Returns:
        The script's output.
    """
    # Save the driver script as a file so we can call it using subprocess.
    with tempfile.NamedTemporaryFile() as f:
        f.write(driver_script.encode("ascii"))
        f.flush()
        out = ray.utils.decode(
            subprocess.check_output([sys.executable, f.name]))
    return out


def run_string_as_driver_nonblocking(driver_script):
    """Start a driver as a separate process and return immediately.

    Args:
        driver_script: A string to run as a Python script.

    Returns:
        A handle to the driver process.
    """
    # Save the driver script as a file so we can call it using subprocess. We
    # do not delete this file because if we do then it may get removed before
    # the Python process tries to run it.
    with tempfile.NamedTemporaryFile(delete=False) as f:
        f.write(driver_script.encode("ascii"))
        f.flush()
        return subprocess.Popen(
            [sys.executable, f.name], stdout=subprocess.PIPE)


def relevant_errors(error_type):
    return [info for info in ray.errors() if info["type"] == error_type]


def wait_for_errors(error_type, num_errors, timeout=10):
    start_time = time.time()
    while time.time() - start_time < timeout:
        if len(relevant_errors(error_type)) >= num_errors:
            return
        time.sleep(0.1)
    raise Exception("Timing out of wait.")


<<<<<<< HEAD
# TODO(rkn): Pytest actually has tools for capturing stdout and stderr, so we
# should use those, but they seem to conflict with Ray's use of faulthandler.
class CaptureOutputAndError(object):
    """Capture stdout and stderr of some span.

    This can be used as follows.

        captured = {}
        with CaptureOutputAndError(captured):
            # Do stuff.
        # Access captured["out"] and captured["err"].
    """

    def __init__(self, captured_output_and_error):
        if sys.version_info >= (3, 0):
            import io
            self.output_buffer = io.StringIO()
            self.error_buffer = io.StringIO()
        else:
            import cStringIO
            self.output_buffer = cStringIO.StringIO()
            self.error_buffer = cStringIO.StringIO()
        self.captured_output_and_error = captured_output_and_error

    def __enter__(self):
        sys.stdout.flush()
        sys.stderr.flush()
        self.old_stdout = sys.stdout
        self.old_stderr = sys.stderr
        sys.stdout = self.output_buffer
        sys.stderr = self.error_buffer

    def __exit__(self, exc_type, exc_value, traceback):
        sys.stdout.flush()
        sys.stderr.flush()
        sys.stdout = self.old_stdout
        sys.stderr = self.old_stderr
        self.captured_output_and_error["out"] = self.output_buffer.getvalue()
        self.captured_output_and_error["err"] = self.error_buffer.getvalue()
=======
def wait_for_condition(condition_predictor,
                       timeout_ms=1000,
                       retry_interval_ms=100):
    """A helper function that waits until a condition is met.

    Args:
        condition_predictor: A function that predicts the condition.
        timeout_ms: Maximum timeout in milliseconds.
        retry_interval_ms: Retry interval in milliseconds.

    Return:
        Whether the condition is met within the timeout.
    """
    time_elapsed = 0
    while time_elapsed <= timeout_ms:
        if condition_predictor():
            return True
        time_elapsed += retry_interval_ms
        time.sleep(retry_interval_ms / 1000.0)
    return False
>>>>>>> 60f59639
<|MERGE_RESOLUTION|>--- conflicted
+++ resolved
@@ -96,7 +96,6 @@
     raise Exception("Timing out of wait.")
 
 
-<<<<<<< HEAD
 # TODO(rkn): Pytest actually has tools for capturing stdout and stderr, so we
 # should use those, but they seem to conflict with Ray's use of faulthandler.
 class CaptureOutputAndError(object):
@@ -136,7 +135,8 @@
         sys.stderr = self.old_stderr
         self.captured_output_and_error["out"] = self.output_buffer.getvalue()
         self.captured_output_and_error["err"] = self.error_buffer.getvalue()
-=======
+
+
 def wait_for_condition(condition_predictor,
                        timeout_ms=1000,
                        retry_interval_ms=100):
@@ -156,5 +156,4 @@
             return True
         time_elapsed += retry_interval_ms
         time.sleep(retry_interval_ms / 1000.0)
-    return False
->>>>>>> 60f59639
+    return False