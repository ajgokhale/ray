--- conflicted
+++ resolved
@@ -25,11 +25,7 @@
       env:
         - JDK='Oracle JDK 8'
         - PYTHON=3.5 PYTHONWARNINGS=ignore
-<<<<<<< HEAD
-=======
-        - RAY_USE_CMAKE=1
         - RAY_INSTALL_JAVA=1
->>>>>>> f0465bc6
       install:
         - ./ci/travis/install-dependencies.sh
         - export PATH="$HOME/miniconda/bin:$PATH"
